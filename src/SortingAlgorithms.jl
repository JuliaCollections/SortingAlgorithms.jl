--- conflicted
+++ resolved
@@ -23,11 +23,7 @@
 const HeapSort  = maybe_optimize(HeapSortAlg())
 const TimSort   = maybe_optimize(TimSortAlg())
 # Whenever InitialOptimizations is defined, RadixSort falls
-<<<<<<< HEAD
-# back to Base.DEFAULT_STABLE which already incldues them.
-=======
 # back to Base.DEFAULT_STABLE which already includes them.
->>>>>>> ef22e536
 const RadixSort = RadixSortAlg()
 
 """
