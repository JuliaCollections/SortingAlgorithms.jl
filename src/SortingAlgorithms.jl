__precompile__()

module SortingAlgorithms

using DataStructures
using Base.Sort
using Base.Order

import Base.Sort: sort!
import DataStructures: heapify!, percolate_down!
import StaticArrays: MVector

export HeapSort, TimSort, RadixSort, CombSort, PagedMergeSort, ThreadedPagedMergeSort

struct HeapSortAlg  <: Algorithm end
struct TimSortAlg   <: Algorithm end
struct RadixSortAlg <: Algorithm end
struct CombSortAlg  <: Algorithm end
struct PagedMergeSortAlg  <: Algorithm end
struct ThreadedPagedMergeSortAlg  <: Algorithm end

<<<<<<< HEAD
function maybe_optimize(x::Algorithm) 
    isdefined(Base.Sort, :InitialOptimizations) ? Base.Sort.InitialOptimizations(x) : x
end     
const HeapSort  = maybe_optimize(HeapSortAlg())
const TimSort   = maybe_optimize(TimSortAlg())
# Whenever InitialOptimizations is defined, RadixSort falls 
# back to Base.DEFAULT_STABLE which already incldues them.
=======
const HeapSort  = HeapSortAlg()
const TimSort   = TimSortAlg()
>>>>>>> ce9ad62b
const RadixSort = RadixSortAlg()

"""
    CombSort

Indicates that a sorting function should use the comb sort
algorithm. Comb sort traverses the collection multiple times
ordering pairs of elements with a given interval between them.
The interval decreases exponentially until it becomes 1, then
it switches to insertion sort on the whole input.

Characteristics:
 - *not stable* does not preserve the ordering of elements which
   compare equal (e.g. "a" and "A" in a sort of letters which
   ignores case).
 - *in-place* in memory.
 - *parallelizable* suitable for vectorization with SIMD instructions
   because it performs many independent comparisons.
 - *pathological inputs* such as `repeat(1:5.0, 4^8)` can make this algorithm perform very poorly.
 - *`n log n` average runtime* measured for random inputs of length up to 100 million, but theoretical runtime of `Θ(n^2)` for extremely long inputs.

## References
- Dobosiewicz, Wlodzimierz, (1980). "An efficient variation of bubble sort", Information Processing Letters, 11(1), pp. 5-6, https://doi.org/10.1016/0020-0190(80)90022-8.
 - Werneck, N. L., (2020). "ChipSort: a SIMD and cache-aware sorting module. JuliaCon Proceedings, 1(1), 12, https://doi.org/10.21105/jcon.00012
 - H. Inoue, T. Moriyama, H. Komatsu and T. Nakatani, "AA-Sort: A New Parallel Sorting Algorithm for Multi-Core SIMD Processors," 16th International Conference on Parallel Architecture and Compilation Techniques (PACT 2007), 2007, pp. 189-198, doi: 10.1109/PACT.2007.4336211.
"""
const CombSort  = maybe_optimize(CombSortAlg())

"""
    PagedMergeSort

Indicates that a sorting function should use the paged merge sort
algorithm. Paged merge sort uses is a merge sort, that uses different
merge routines to achieve stable sorting with a scratch space of size O(√n).
The merge routine for merging large subarrays merges
blocks/pages of size O(√n) almost in place, before reordering them using a page table.
At deeper recursion levels, where the scratch space is big enough,
normal merging is used, where one input is copied into the scratch space.
When the scratch space is large enough to hold the complete subarray,
the input is merged interleaved from both sides, which increases performance
for random data.

Characteristics:
 - *stable* does preserve the ordering of elements which
   compare equal (e.g. "a" and "A" in a sort of letters which
   ignores case).
 - *O(√n)* auxilary memory usage.
 - *`O(n log n)` garuanteed runtime*.

## References
 - https://link.springer.com/chapter/10.1007/BFb0016253
 - https://max-arbuzov.blogspot.com/2021/10/merge-sort-with-osqrtn-auxiliary-memory.html
"""
const PagedMergeSort  = maybe_optimize(PagedMergeSortAlg())

"""
    ThreadedPagedMergeSort

Multithreaded version of PagedMergeSort using Threads.nthreads-times the auxilary space.
Uses multithreaded recursion (not multithreaded merging), so the maximum speedup is
limited to O(log n)
Characteristics:
 - *stable* does preserve the ordering of elements which
   compare equal (e.g. "a" and "A" in a sort of letters which
   ignores case).
 - *O(√n)* auxilary memory usage.
 - *`O(n log n)` garuanteed runtime*.

<<<<<<< HEAD
=======
"""
    PagedMergeSort

Indicates that a sorting function should use the paged merge sort
algorithm. Paged merge sort uses is a merge sort, that uses different
merge routines to achieve stable sorting with a scratch space of size O(√n).
The merge routine for merging large subarrays merges
blocks/pages of size O(√n) almost in place, before reordering them using a page table.
At deeper recursion levels, where the scratch space is big enough,
normal merging is used, where one input is copied into the scratch space.
When the scratch space is large enough to hold the complete subarray,
the input is merged interleaved from both sides, which increases performance
for random data.

Characteristics:
 - *stable* does preserve the ordering of elements which
   compare equal (e.g. "a" and "A" in a sort of letters which
   ignores case).
 - *O(√n)* auxilary memory usage.
 - *`O(n log n)` garuanteed runtime*.

## References
 - https://link.springer.com/chapter/10.1007/BFb0016253
 - https://max-arbuzov.blogspot.com/2021/10/merge-sort-with-osqrtn-auxiliary-memory.html
"""
const PagedMergeSort  = PagedMergeSortAlg()

"""
    ThreadedPagedMergeSort

Multithreaded version of PagedMergeSort using Threads.nthreads-times the auxilary space.
Uses multithreaded recursion (not multithreaded merging), so the maximum speedup is
limited to O(log n)
Characteristics:
 - *stable* does preserve the ordering of elements which
   compare equal (e.g. "a" and "A" in a sort of letters which
   ignores case).
 - *O(√n)* auxilary memory usage.
 - *`O(n log n)` garuanteed runtime*.

>>>>>>> ce9ad62b
## References
 - https://link.springer.com/chapter/10.1007/BFb0016253
 - https://max-arbuzov.blogspot.com/2021/10/merge-sort-with-osqrtn-auxiliary-memory.html
 - https://en.wikipedia.org/wiki/Merge_sort#Merge_sort_with_parallel_recursion
"""
<<<<<<< HEAD
const ThreadedPagedMergeSort  = maybe_optimize(ThreadedPagedMergeSortAlg())
=======
const ThreadedPagedMergeSort  = ThreadedPagedMergeSortAlg()
>>>>>>> ce9ad62b

## Heap sort

function sort!(v::AbstractVector, lo::Int, hi::Int, a::HeapSortAlg, o::Ordering)
    if lo > 1 || hi < length(v)
        return sort!(view(v, lo:hi), 1, length(v), a, o)
    end
    r = ReverseOrdering(o)
    heapify!(v, r)
    for i = length(v):-1:2
        # Swap the root with i, the last unsorted position
        x = v[i]
        v[i] = v[1]
        # The heap portion now ends at position i-1, but needs fixing up
        # starting with the root
        percolate_down!(v,1,x,r,i-1)
    end
    v
end


# Implementation of TimSort based on the algorithm description at:
#
#   http://svn.python.org/projects/python/trunk/Objects/listsort.txt
#   http://en.wikipedia.org/wiki/Timsort
#
# Original author: @kmsquire

const Run = UnitRange{Int}

const MIN_GALLOP = 7

mutable struct MergeState
    runs::Vector{Run}
    min_gallop::Int
end
MergeState() = MergeState(Run[], MIN_GALLOP)

# Determine a good minimum run size for efficient merging
# For details, see "Computing minrun" in
# http://svn.python.org/projects/python/trunk/Objects/listsort.txt
function merge_compute_minrun(N::Int, bits::Int)
    r = 0
    max_val = 2^bits
    while N >= max_val
        r |= (N & 1)
        N >>= 1
    end
    N + r
end
merge_compute_minrun(N::Int) = merge_compute_minrun(N, 6)

# Galloping binary search starting at left
# Finds the last value in v <= x
function gallop_last(o::Ordering, v::AbstractVector, x, lo::Int, hi::Int)
    i = lo
    inc = 1
    lo = lo-1
    hi = hi+1
    while i < hi && !lt(o, x, v[i])
        lo = i
        i += inc
        inc <<= 1
    end
    hi = min(i+1, hi)
    # Binary search
    while lo < hi-1
        i = (lo+hi)>>>1
        if lt(o, x, v[i])
            hi = i
        else
            lo = i
        end
    end
    lo
end

# Galloping binary search starting at right
# Finds the last value in v <= x
function rgallop_last(o::Ordering, v::AbstractVector, x, lo::Int, hi::Int)
    i = hi
    dec = 1
    lo = lo-1
    hi = hi+1
    while i > lo && lt(o, x, v[i])
        hi = i
        i -= dec
        dec <<= 1
    end
    lo = max(lo, i-1)
    # Binary search
    while lo < hi-1
        i = (lo+hi)>>>1
        if lt(o, x, v[i])
            hi = i
        else
            lo = i
        end
    end
    lo
end

# Galloping binary search starting at left
# Finds the first value in v >= x
function gallop_first(o::Ordering, v::AbstractVector, x, lo::Int, hi::Int)
    i = lo
    inc = 1
    lo = lo-1
    hi = hi+1
    while i < hi && lt(o, v[i], x)
        lo = i
        i += inc
        inc <<= 1
    end
    hi = min(i+1, hi)
    # Binary search
    while lo < hi-1
        i = (lo+hi)>>>1
        if lt(o, v[i], x)
            lo = i
        else
            hi = i
        end
    end
    hi
end

# Galloping binary search starting at right
# Finds the first value in v >= x
function rgallop_first(o::Ordering, v::AbstractVector, x, lo::Int, hi::Int)
    i = hi
    dec = 1
    lo = lo-1
    hi = hi+1
    while i > lo && !lt(o, v[i], x)
        hi = i
        i -= dec
        dec <<= 1
    end
    lo = max(lo, i-1)
    # Binary search
    while lo < hi-1
        i = (lo+hi)>>>1
        if lt(o, v[i], x)
            lo = i
        else
            hi = i
        end
    end
    hi
end

# Get the next run
# Returns the v range a:b, or b:-1:a for a reversed sequence
function next_run(o::Ordering, v::AbstractVector, lo::Int, hi::Int)
    lo == hi && return lo:hi
    if !lt(o, v[lo+1], v[lo])
        for i = lo+2:hi
            if lt(o, v[i], v[i-1])
                return lo:i-1
            end
        end
        return lo:hi
    else
        for i = lo+2:hi
            if !lt(o, v[i], v[i-1])
                return i-1:-1:lo
            end
        end
        return hi:-1:lo
    end
end

function merge_at(o::Ordering, v::AbstractVector, state::MergeState, n::Integer)
    a = state.runs[n]
    b = state.runs[n+1]
    merge(o,v,a,b,state)
    state.runs[n] = first(a):last(b)
    deleteat!(state.runs, n+1)
    nothing
end

# Merge consecutive runs
# For A,B,C,D = last four lengths, merge_collapse!()
# maintains 3 invariants:
#
#  A > B + C
#  B > C + D
#  C > D
#
# If any of these are violated, a merge occurs to
# correct it
function merge_collapse(o::Ordering, v::AbstractVector, state::MergeState)
    while true
        n = length(state.runs)
        n <= 1 && break

        # Check invariants 1 and 2
        if (n >= 3 && length(state.runs[end-2]) <= length(state.runs[end-1]) + length(state.runs[end])) ||
            (n >= 4 && length(state.runs[end-3]) <= length(state.runs[end-2]) + length(state.runs[end-1]))

            if length(state.runs[end-2]) < length(state.runs[end])
                merge_at(o,v,state,n-2)
            else
                merge_at(o,v,state,n-1)
            end

        # Check invariant 3
        elseif length(state.runs[end-1]) <= length(state.runs[end])
            merge_at(o,v,state,n-1)

        else # Invariant is satisfied
            break
        end
    end
end

# Merge runs a and b in vector v
function merge(o::Ordering, v::AbstractVector, a::Run, b::Run, state::MergeState)

    # First elements in a <= b[1] are already in place
    a = gallop_last(o, v, v[first(b)], first(a), last(a))+1: last(a)

    if length(a) == 0  return  end

    # Last elements in b >= a[end] are already in place
    b = first(b) : rgallop_first(o, v, v[last(a)], first(b), last(b))-1

    # Choose merge_lo or merge_hi based on the amount
    # of temporary memory needed (smaller of a and b)
    if length(a) < length(b)
        merge_lo(o, v, a, b, state)
    else
        merge_hi(o, v, a, b, state)
    end
end

# Merge runs a and b in vector v (a is smaller)
function merge_lo(o::Ordering, v::AbstractVector, a::Run, b::Run, state::MergeState)

    # Copy a
    v_a = v[a]

    # Pointer into (sub)arrays
    i = first(a)
    from_a = 1
    from_b = first(b)

    mode = :normal
    while true
        if mode == :normal
            # Compare and copy element by element
            count_a = count_b = 0
            while from_a <= length(a) && from_b <= last(b)
                if lt(o, v[from_b], v_a[from_a])
                    v[i] = v[from_b]
                    from_b += 1
                    count_a = 0
                    count_b += 1
                else
                    v[i] = v_a[from_a]
                    from_a += 1
                    count_a += 1
                    count_b = 0
                end
                i += 1

                # Switch to galloping mode if a string of elements
                # has come from the same set
                if count_b >= state.min_gallop || count_a >= state.min_gallop
                    mode = :galloping
                    break
                end
            end
            # Finalize if we've exited the loop normally
            if mode == :normal
                mode = :finalize
            end
        end

        if mode == :galloping
            # Use binary search to find range to copy
            while from_a <= length(a) && from_b <= last(b)
                # Copy the next run from b
                b_run = from_b : gallop_first(o, v, v_a[from_a], from_b, last(b)) - 1
                i_end = i + length(b_run) - 1
                v[i:i_end] = v[b_run]
                i = i_end + 1
                from_b = last(b_run) + 1

                # ... then copy the first element from a
                v[i] = v_a[from_a]
                i += 1
                from_a += 1

                if from_a > length(a) || from_b > last(b) break end

                # Copy the next run from a
                a_run = from_a : gallop_last(o, v_a, v[from_b], from_a, length(a))
                i_end = i + length(a_run) - 1
                v[i:i_end] = v_a[a_run]
                i = i_end + 1
                from_a = last(a_run) + 1

                # ... then copy the first element from b
                v[i] = v[from_b]
                i += 1
                from_b += 1

                # Return to normal mode if we haven't galloped...
                if length(a_run) < MIN_GALLOP && length(b_run) < MIN_GALLOP
                    mode = :normal
                    break
                end
                # Reduce min_gallop if this gallop was successful
                state.min_gallop -= 1
            end
            if mode == :galloping
                mode = :finalize
            end
            state.min_gallop = max(state.min_gallop,0) + 2  # penalty for leaving gallop mode
        end

        if mode == :finalize
            # copy end of a
            i_end = i + (length(a) - from_a)
            v[i:i_end] = v_a[from_a:end]
            break
        end
    end
end

# Merge runs a and b in vector v (b is smaller)
function merge_hi(o::Ordering, v::AbstractVector, a::Run, b::Run, state::MergeState)

    # Copy b
    v_b = v[b]

    # Pointer into (sub)arrays
    i = last(b)
    from_a = last(a)
    from_b = length(b)

    mode = :normal
    while true
        if mode == :normal
            # Compare and copy element by element
            count_a = count_b = 0
            while from_a >= first(a) && from_b >= 1
                if !lt(o, v_b[from_b], v[from_a])
                    v[i] = v_b[from_b]
                    from_b -= 1
                    count_a = 0
                    count_b += 1
                else
                    v[i] = v[from_a]
                    from_a -= 1
                    count_a += 1
                    count_b = 0
                end
                i -= 1

                # Switch to galloping mode if a string of elements
                # has come from the same set
                if count_b >= state.min_gallop || count_a >= state.min_gallop
                   mode = :galloping
                   break
                end
            end
            # Finalize if we've exited the loop normally
            if mode == :normal
                mode = :finalize
            end
        end

        if mode == :galloping
            # Use binary search to find range to copy
            while from_a >= first(a) && from_b >= 1
                # Copy the next run from b
                b_run = rgallop_first(o, v_b, v[from_a], 1, from_b) : from_b
                i_start = i - length(b_run) + 1
                v[i_start:i] = v_b[b_run]
                i = i_start - 1
                from_b = first(b_run) - 1

                # ... then copy the first element from a
                v[i] = v[from_a]
                i -= 1
                from_a -= 1

                if from_a < first(a) || from_b < 1 break end

                # Copy the next run from a
                a_run = rgallop_last(o, v, v_b[from_b], first(a), from_a) + 1: from_a
                i_start = i - length(a_run) + 1
                v[i_start:i] = v[a_run]
                i = i_start - 1
                from_a = first(a_run) - 1

                # ... then copy the first element from b
                v[i] = v_b[from_b]
                i -= 1
                from_b -= 1

                # Return to normal mode if we haven't galloped...
                if length(a_run) < MIN_GALLOP && length(b_run) < MIN_GALLOP
                    mode = :normal
                    break
                end
                # Reduce min_gallop if this gallop was successful
                state.min_gallop -= 1
            end
            if mode == :galloping
                mode = :finalize
            end
            state.min_gallop = max(state.min_gallop, 0) + 2  # penalty for leaving gallop mode
        end

        if mode == :finalize
            # copy start of b
            i_start = i - from_b + 1
            v[i_start:i] = v_b[1:from_b]
            break
        end
    end
end

# TimSort main method
function sort!(v::AbstractVector, lo::Int, hi::Int, ::TimSortAlg, o::Ordering)
    minrun = merge_compute_minrun(hi-lo+1)
    state = MergeState()
    i = lo
    while i <= hi
        run_range = next_run(o, v, i, hi)
        count = length(run_range)
        if count < minrun
            # Make a run of length minrun
            count = min(minrun, hi-i+1)
            run_range = i:i+count-1
            sort!(v, i, i+count-1, DEFAULT_STABLE, o)
        else
            if !issorted(run_range)
                run_range = last(run_range):first(run_range)
                reverse!(view(v, run_range))
            end
        end
        # Push this run onto the queue and merge if needed
        push!(state.runs, run_range)
        i = i+count
        merge_collapse(o, v, state)
    end
    # Force merge at the end
    while true
        n = length(state.runs)
        n <= 1 && break
        merge_at(o, v, state, n-1)
    end
    return v
end


function sort!(v::AbstractVector, lo::Int, hi::Int, ::CombSortAlg, o::Ordering)
    interval = (3 * (hi-lo+1)) >> 2

    while interval > 1
        @inbounds for j in lo:hi-interval
            a, b = v[j], v[j+interval]
            v[j], v[j+interval] = lt(o, b, a) ? (b, a) : (a, b)
        end
        interval = (3 * interval) >> 2
    end

    return sort!(v, lo, hi, InsertionSort, o)
end


## Radix sort
@static if VERSION >= v"1.9.0-DEV.482" # Base introduced radixsort in 1.9
    function sort!(vs::AbstractVector{T}, lo::Int, hi::Int, ::RadixSortAlg, o::Ordering, ts::Union{Nothing, AbstractVector{T}}=nothing) where T
        sort!(vs, lo, hi, Base.DEFAULT_STABLE, o)
    end
else

    # Map a bits-type to an unsigned int, maintaining sort order
    uint_mapping(::ForwardOrdering, x::Unsigned) = x
    for (signedty, unsignedty) in ((Int8, UInt8), (Int16, UInt16), (Int32, UInt32), (Int64, UInt64), (Int128, UInt128))
        # In Julia 0.4 we can just use unsigned() here
        @eval uint_mapping(::ForwardOrdering, x::$signedty) = reinterpret($unsignedty, xor(x, typemin(typeof(x))))
    end
    uint_mapping(::ForwardOrdering, x::Float32)  = (y = reinterpret(Int32, x); reinterpret(UInt32, ifelse(y < 0, ~y, xor(y, typemin(Int32)))))
    uint_mapping(::ForwardOrdering, x::Float64)  = (y = reinterpret(Int64, x); reinterpret(UInt64, ifelse(y < 0, ~y, xor(y, typemin(Int64)))))

    uint_mapping(::Sort.Float.Left, x::Float16)  = ~reinterpret(Int16, x)
    uint_mapping(::Sort.Float.Right, x::Float16)  = reinterpret(Int16, x)
    uint_mapping(::Sort.Float.Left, x::Float32)  = ~reinterpret(Int32, x)
    uint_mapping(::Sort.Float.Right, x::Float32)  = reinterpret(Int32, x)
    uint_mapping(::Sort.Float.Left, x::Float64)  = ~reinterpret(Int64, x)
    uint_mapping(::Sort.Float.Right, x::Float64)  = reinterpret(Int64, x)

    uint_mapping(rev::ReverseOrdering, x) = ~uint_mapping(rev.fwd, x)
    uint_mapping(::ReverseOrdering{ForwardOrdering}, x::Real) = ~uint_mapping(Forward, x) # maybe unnecessary; needs benchmark

    uint_mapping(o::By,   x     ) = uint_mapping(Forward, o.by(x))
    uint_mapping(o::Perm, i::Int) = uint_mapping(o.order, o.data[i])
    uint_mapping(o::Lt,   x     ) = error("uint_mapping does not work with general Lt Orderings")

    const RADIX_SIZE = 11
    const RADIX_MASK = 0x7FF

    function sort!(vs::AbstractVector{T}, lo::Int, hi::Int, ::RadixSortAlg, o::Ordering, ts::AbstractVector{T}=similar(vs)) where T
        # Input checking
        if lo >= hi;  return vs;  end

        # Make sure we're sorting a bits type
        OT = Base.Order.ordtype(o, vs)
        if !isbitstype(OT)
            error("Radix sort only sorts bits types (got $OT)")
        end

        # Init
        iters = ceil(Integer, sizeof(OT)*8/RADIX_SIZE)
        bin = zeros(UInt32, 2^RADIX_SIZE, iters)
        if lo > 1;  bin[1,:] .= lo-1;  end

        # Histogram for each element, radix
        for i = lo:hi
            v = uint_mapping(o, vs[i])
            for j = 1:iters
                idx = Int((v >> ((j-1)*RADIX_SIZE)) & RADIX_MASK) + 1
                @inbounds bin[idx,j] += 1
            end
        end

        # Sort!
        swaps = 0
        len = hi-lo+1
        for j = 1:iters
            # Unroll first data iteration, check for degenerate case
            v = uint_mapping(o, vs[hi])
            idx = Int((v >> ((j-1)*RADIX_SIZE)) & RADIX_MASK) + 1

            # are all values the same at this radix?
            if bin[idx,j] == len;  continue;  end

            cbin = cumsum(bin[:,j])
            ci = cbin[idx]
            ts[ci] = vs[hi]
            cbin[idx] -= 1

            # Finish the loop...
            @inbounds for i in hi-1:-1:lo
                v = uint_mapping(o, vs[i])
                idx = Int((v >> ((j-1)*RADIX_SIZE)) & RADIX_MASK) + 1
                ci = cbin[idx]
                ts[ci] = vs[i]
                cbin[idx] -= 1
            end
            vs,ts = ts,vs
            swaps += 1
        end

        if isodd(swaps)
            vs,ts = ts,vs
            for i = lo:hi
                vs[i] = ts[i]
            end
        end
        vs
    end

    function Base.Sort.Float.fpsort!(v::AbstractVector, ::RadixSortAlg, o::Ordering)
        @static if VERSION >= v"1.7.0-DEV"
            lo, hi = Base.Sort.Float.specials2end!(v, RadixSort, o)
        else
            lo, hi = Base.Sort.Float.nans2end!(v, o)
        end
        sort!(v, lo, hi, RadixSort, o)
    end
end

###
# ThreadedPagedMergeSort
###

# merge v[lo:hiA] and v[hiA+1:hi] ([A;B])  using buffer t[1:1 + hi-lo]
function twoended_merge!(v::AbstractVector{T}, t::AbstractVector{T}, lo::Integer, hiA::Integer, hi::Integer, o::Ordering) where T
    @assert lo <= hiA <= hi
    loA = lo
    loB = hiA + 1
    hiB = hi

    # output array indices
    oL = 1
    oR = 1 + hi - lo

    # input array indices
    iAL = loA
    iBL = loB
    iAR = hiA
    iBR = hiB

    @inbounds begin
        # two ended merge
        while iAL < iAR && iBL < iBR
            if lt(o,v[iBL], v[iAL])
                t[oL] = v[iBL]
                iBL += 1
            else
                t[oL] = v[iAL]
                iAL += 1
            end
            oL +=1

            if lt(o,v[iAR], v[iBR])
                t[oR] = v[iBR]
                iBR -= 1
            else
                t[oR] = v[iAR]
                iAR -= 1
            end
            oR -=1
        end
        # cleanup
        # regular merge
        while iAL <= iAR && iBL <= iBR
            if  lt(o,v[iBL], v[iAL])
                t[oL] = v[iBL]
                iBL += 1
            else
                t[oL] = v[iAL]
                iAL += 1
            end
            oL += 1
        end
        # either A or B is empty -> copy remaining items
        while iAL <= iAR
            t[oL] = v[iAL]
            iAL += 1
            oL += 1
        end
        while iBL <= iBR
            t[oL] = v[iBL]
            iBL += 1
            oL += 1
        end
        # copy back from t to v
        offset = lo-1
        len = 1 + hi - lo
        @inbounds for i = 1:len
            v[offset+i] = t[i]
        end
    end
end

# merge v[lo:lo+lenA-1] and v[lo+lenA:hi] using buffer t[1:lenA]
# based on Base.Sort MergeSort
function merge!(v::AbstractVector{T}, t::AbstractVector{T}, lo::Integer, hi::Integer, lenA::Integer, o::Ordering) where T
    @inbounds begin
        i = 1
        j = lo
        while i <= lenA
            t[i] = v[j]
            i +=1
            j +=1
        end
        iA = 1
        k = lo
        iB = lo + lenA
        while k < iB <= hi
            if lt(o,v[iB], t[iA])
                v[k] = v[iB]
                iB += 1
            else
                v[k] = t[iA]
                iA += 1
            end
            k += 1
        end
        while iA <= lenA
            v[k] = t[iA]
            k += 1
            iA += 1
        end
    end
end

# macro used for block management in pagedMerge!
# use next block in A (left subarray) if it is free,
# otherwise use next block in B
macro getNextBlock!()
    quote
        if iA > nextBlockA * blocksize + lo
            currentBlock = nextBlockA
            nextBlockA += 1
        else
            currentBlock = nextBlockB
            nextBlockB += 1
        end
        blockLocation[currentBlockIdx] = currentBlock
        currentBlockIdx += 1
    end |> esc
end

# merge v[lo:hiA] and v[hiA+1:hi] using buffer buf in O(sqrt(n)) space
function pagedMerge!(v::AbstractVector{T}, buf::AbstractVector{T}, lo::Integer, hiA::Integer, hi::Integer, blockLocation::AbstractVector{<:Integer}, o::Ordering) where T
    @assert lo < hiA < hi
    iA = lo
    iB = hiA + 1
    hiB = hi
    lenA = hiA + 1 - lo
    lenB = hiB - hiA

    # regular merge if buffer is big enough
    if lenA <= length(buf)
        merge!(v, buf, lo, hi, lenA, o)
        return
    elseif lenB <= length(buf)
        # TODO ?
        # does not occur in balanced mergesort where length(A) <= length(B)
        error("not implemented")
        return
    end

    len = hi + 1 - lo
    blocksize = isqrt(len)
    nBlocks = len ÷ blocksize
    @assert length(buf) >= 3blocksize
    @assert length(blockLocation) >= nBlocks+1

    @inline getBlockOffset(block) = (block-1)*blocksize + lo - 1

    @inbounds begin
        ##################
        # merge
        ##################
        # merge into buf until full
        oBuf = 1
        while oBuf <= 3blocksize    # cannot run out of input elements here
            if lt(o, v[iB], v[iA])  # -> merge! would have been used
                buf[oBuf] = v[iB]
                iB += 1
            else
                buf[oBuf] = v[iA]
                iA += 1
            end
            oBuf += 1
        end

        nextBlockA = 1
        nextBlockB = (hiA+blocksize-lo) ÷ blocksize + 1
        blockLocation .= 0
        blockLocation[1:3] = -1:-1:-3

        oIdx = 1
        currentBlock = 0
        currentBlockIdx = 4
        # more efficient loop while more than blocksize elements of A and B are remaining
        while iA < hiA-blocksize && iB < hiB-blocksize
            @getNextBlock!
            offset = (currentBlock-1)*blocksize
            oIdx = lo + offset
            while oIdx <= blocksize+offset + lo - 1
                if lt(o, v[iB], v[iA])
                    v[oIdx] = v[iB]
                    iB += 1
                else
                    v[oIdx] = v[iA]
                    iA += 1
                end
                oIdx += 1
            end
        end
        # merge until either A or B is empty
        while iA <= hiA && iB <= hiB
            @getNextBlock!
            oIdx = 1
            offset = getBlockOffset(currentBlock)
            while oIdx <= blocksize && iA <= hiA && iB <= hiB
                if lt(o, v[iB], v[iA])
                    v[offset+oIdx] = v[iB]
                    iB += 1
                else
                    v[offset+oIdx] = v[iA]
                    iA += 1
                end
                oIdx += 1
            end
        end
        # copy remaining elements
        # either A or B is empty
        # copy rest of A
        while iA <= hiA
            if oIdx > blocksize
                @getNextBlock!
                oIdx = 1
            end
            offset = getBlockOffset(currentBlock)
            while oIdx <= blocksize && iA <= hiA
                v[offset + oIdx] = v[iA]
                iA += 1
                oIdx += 1
            end
        end
        # copy rest of B
        while iB <= hiB
            if oIdx > blocksize
                @getNextBlock!
                oIdx = 1
            end
            offset = getBlockOffset(currentBlock)
            while oIdx <= blocksize && iB <= hiB
                v[offset + oIdx] = v[iB]
                iB += 1
                oIdx += 1
            end
        end
        # copy last partial block to end
        partialBlockPresent = oIdx <= blocksize
        if partialBlockPresent
            offset = getBlockOffset(currentBlock)
            offset2 = nBlocks*blocksize + lo - 1
            for j = 1:oIdx-1
                v[offset2 + j] = v[offset + j]
            end
            blockLocation[currentBlockIdx-1] = 0
        end
        #########################################
        # calculate location of the 3 free blocks
        #########################################
        nFreeBlocksB = nBlocks + 1 - nextBlockB
        nFreeBlocksA = 3 - nFreeBlocksB - Int(partialBlockPresent)
        freeBlocks = MVector{3,Int}(undef)
        i = 1
        for j = 0:nFreeBlocksA-1
            freeBlocks[i] = nextBlockA + j
            i += 1
        end
        for j = 0:nFreeBlocksB-1
            freeBlocks[i] = nextBlockB + j
            i += 1
        end
        if partialBlockPresent
            freeBlocks[i] = currentBlock
        end
        freeBlocksIdx = 3
        doneBlockIdx = 1
        currentBlock = freeBlocks[end]
        ##################
        # rearrange blocks
        ##################
        while true
            blc = blockLocation[currentBlock] # index of block with data belonging to currentBlock
            if blc > 0
                # data for currentBlock is in v
                offset = getBlockOffset(currentBlock)
                offset2 = getBlockOffset(blc)
                for j = 1:blocksize
                    v[offset + j] = v[offset2 + j]
                end
                blockLocation[currentBlock] = 0
                currentBlock = blc
            else
                # data for currentBlock is in buf
                offset = getBlockOffset(currentBlock)
                offset2 = (-blc-1)*blocksize
                for j = 1:blocksize
                    v[offset + j] = buf[offset2 + j]
                end
                blockLocation[currentBlock] = 0
                if freeBlocksIdx > 1
                    # get next free block
                    freeBlocksIdx -= 1
                    currentBlock = freeBlocks[freeBlocksIdx]
                else
                    # no free block remains
                    # make sure that all blocks are done
                    while blockLocation[doneBlockIdx] == 0 || blockLocation[doneBlockIdx] == doneBlockIdx
                        doneBlockIdx += 1
                        doneBlockIdx == nBlocks && return
                    end
                    # copy misplaced block into buf and continue
                    currentBlock = blockLocation[doneBlockIdx]
                    offset = getBlockOffset(currentBlock)
                    for j = 1:blocksize
                        buf[j] = v[offset + j]
                    end
                    blockLocation[doneBlockIdx] = -1
                end
            end
        end
    end
end

# midpoint was added to Base.sort in version 1.4 and later moved to Base
# -> redefine for compatibility with earlier versions
<<<<<<< HEAD
midpoint(lo::Integer, hi::Integer) = lo + ((hi - lo) >>> 0x01)
=======
_midpoint(lo::Integer, hi::Integer) = lo + ((hi - lo) >>> 0x01)
>>>>>>> ce9ad62b

function pagedmergesort!(v::AbstractVector{T}, lo::Integer, hi::Integer, buf::AbstractVector{T}, blockLocation, o=Base.Order.Forward) where T
    len = hi + 1 -lo
    if len <= Base.SMALL_THRESHOLD
        return Base.Sort.sort!(v, lo, hi, Base.Sort.InsertionSortAlg(), o)
    end
    m = _midpoint(lo, hi)
    pagedmergesort!(v, lo, m, buf, blockLocation, o)
    pagedmergesort!(v, m+1, hi, buf, blockLocation, o)
    if len <= length(buf)
        twoended_merge!(v, buf, lo, m, hi, o)
    else
        pagedMerge!(v, buf, lo, m, hi, blockLocation, o)
    end
    return v
end

<<<<<<< HEAD
function sort!(v::AbstractVector, lo::Integer, hi::Integer, ::PagedMergeSortAlg, o::Ordering)
=======
function sort!(v::AbstractVector, lo::Integer, hi::Integer, a::PagedMergeSortAlg, o::Ordering)
>>>>>>> ce9ad62b
    lo >= hi && return v
    n = hi + 1 - lo
    blocksize = isqrt(n)
    buf = Vector{eltype(v)}(undef, 3blocksize)
    nBlocks = n ÷ blocksize
    blockLocation = Vector{Int}(undef, nBlocks+1)
    pagedmergesort!(v, lo, hi, buf, blockLocation, o)
    return v
end

Base.@static if VERSION >= v"1.3"
const PAGEDMERGESORT_THREADING_THRESHOLD = 2^13
function threaded_pagedmergesort!(v::AbstractVector, lo::Integer, hi::Integer, bufs, blockLocations, c::Channel, threadingThreshold::Integer, o=Base.Order.Forward)
    len = hi + 1 -lo
    if len <= Base.SMALL_THRESHOLD
        return Base.Sort.sort!(v, lo, hi, Base.Sort.InsertionSortAlg(), o)
    end
    m = _midpoint(lo, hi)
    if len > threadingThreshold
        thr = Threads.@spawn threaded_pagedmergesort!(v, lo, m, bufs, blockLocations, c, threadingThreshold, o)
        threaded_pagedmergesort!(v, m+1, hi, bufs, blockLocations, c, threadingThreshold, o)
        wait(thr)
        id = take!(c)
        buf = bufs[id]
        blockLocation = blockLocations[id]
    else
        id = take!(c)
        buf = bufs[id]
        blockLocation = blockLocations[id]
        pagedmergesort!(v, lo,  m,  buf, blockLocation, o)
        pagedmergesort!(v, m+1, hi, buf, blockLocation, o)
    end
    if len <= length(buf)
        twoended_merge!(v, buf, lo, hi, m, o)
    else
        pagedMerge!(v, buf, lo, m, hi, blockLocation, o)
    end
    put!(c, id)
    return v
end
<<<<<<< HEAD
function sort!(v::AbstractVector, lo::Integer, hi::Integer, ::ThreadedPagedMergeSortAlg, o::Ordering)
    lo >= hi && return v
    n = hi + 1 - lo
    nThreads=Threads.nthreads()
    (n < PAGEDMERGESORT_THREADING_THRESHOLD || nThreads < 2) && return sort!(v, lo, hi, PagedMergeSortAlg(), o)
=======
function sort!(v::AbstractVector, lo::Integer, hi::Integer, a::ThreadedPagedMergeSortAlg, o::Ordering)
    lo >= hi && return v
    n = hi + 1 - lo
    nThreads=Threads.nthreads()
    (n < PAGEDMERGESORT_THREADING_THRESHOLD || nThreads < 2) && return sort!(v, lo, hi, PagedMergeSort, o)
>>>>>>> ce9ad62b
    threadingThreshold = max(n ÷ 4nThreads, PAGEDMERGESORT_THREADING_THRESHOLD)
    blocksize = isqrt(n)
    nBlocks = n ÷ blocksize
    bufs = [Vector{eltype(v)}(undef, 3blocksize) for _ in 1:nThreads] # allocate buffer for each thread
    blockLocation = [Vector{Int}(undef, nBlocks+1) for _ in 1:nThreads]
    c = Channel{Int}(nThreads) # channel holds indices of available buffers
    for i=1:nThreads
        put!(c, i)
    end
    threaded_pagedmergesort!(v, lo, hi, bufs, blockLocation, c, threadingThreshold, o)
    return v
end
else
    # use single threaded function when VERSION < v"1.3"
<<<<<<< HEAD
    sort!(v::AbstractVector, lo::Integer, hi::Integer, ::ThreadedPagedMergeSortAlg, o::Ordering) = sort!(v, lo, hi, PagedMergeSort, o)
=======
    sort!(v::AbstractVector, lo::Integer, hi::Integer, a::ThreadedPagedMergeSortAlg, o::Ordering) = sort!(v, lo, hi, PagedMergeSort, o)
>>>>>>> ce9ad62b
end
end # module<|MERGE_RESOLUTION|>--- conflicted
+++ resolved
@@ -19,7 +19,6 @@
 struct PagedMergeSortAlg  <: Algorithm end
 struct ThreadedPagedMergeSortAlg  <: Algorithm end
 
-<<<<<<< HEAD
 function maybe_optimize(x::Algorithm) 
     isdefined(Base.Sort, :InitialOptimizations) ? Base.Sort.InitialOptimizations(x) : x
 end     
@@ -27,10 +26,6 @@
 const TimSort   = maybe_optimize(TimSortAlg())
 # Whenever InitialOptimizations is defined, RadixSort falls 
 # back to Base.DEFAULT_STABLE which already incldues them.
-=======
-const HeapSort  = HeapSortAlg()
-const TimSort   = TimSortAlg()
->>>>>>> ce9ad62b
 const RadixSort = RadixSortAlg()
 
 """
@@ -99,59 +94,12 @@
  - *O(√n)* auxilary memory usage.
  - *`O(n log n)` garuanteed runtime*.
 
-<<<<<<< HEAD
-=======
-"""
-    PagedMergeSort
-
-Indicates that a sorting function should use the paged merge sort
-algorithm. Paged merge sort uses is a merge sort, that uses different
-merge routines to achieve stable sorting with a scratch space of size O(√n).
-The merge routine for merging large subarrays merges
-blocks/pages of size O(√n) almost in place, before reordering them using a page table.
-At deeper recursion levels, where the scratch space is big enough,
-normal merging is used, where one input is copied into the scratch space.
-When the scratch space is large enough to hold the complete subarray,
-the input is merged interleaved from both sides, which increases performance
-for random data.
-
-Characteristics:
- - *stable* does preserve the ordering of elements which
-   compare equal (e.g. "a" and "A" in a sort of letters which
-   ignores case).
- - *O(√n)* auxilary memory usage.
- - *`O(n log n)` garuanteed runtime*.
-
-## References
- - https://link.springer.com/chapter/10.1007/BFb0016253
- - https://max-arbuzov.blogspot.com/2021/10/merge-sort-with-osqrtn-auxiliary-memory.html
-"""
-const PagedMergeSort  = PagedMergeSortAlg()
-
-"""
-    ThreadedPagedMergeSort
-
-Multithreaded version of PagedMergeSort using Threads.nthreads-times the auxilary space.
-Uses multithreaded recursion (not multithreaded merging), so the maximum speedup is
-limited to O(log n)
-Characteristics:
- - *stable* does preserve the ordering of elements which
-   compare equal (e.g. "a" and "A" in a sort of letters which
-   ignores case).
- - *O(√n)* auxilary memory usage.
- - *`O(n log n)` garuanteed runtime*.
-
->>>>>>> ce9ad62b
 ## References
  - https://link.springer.com/chapter/10.1007/BFb0016253
  - https://max-arbuzov.blogspot.com/2021/10/merge-sort-with-osqrtn-auxiliary-memory.html
  - https://en.wikipedia.org/wiki/Merge_sort#Merge_sort_with_parallel_recursion
 """
-<<<<<<< HEAD
 const ThreadedPagedMergeSort  = maybe_optimize(ThreadedPagedMergeSortAlg())
-=======
-const ThreadedPagedMergeSort  = ThreadedPagedMergeSortAlg()
->>>>>>> ce9ad62b
 
 ## Heap sort
 
@@ -755,6 +703,7 @@
 
     @inbounds begin
         # two ended merge
+        # while at least 2 elements remain in both A and B
         while iAL < iAR && iBL < iBR
             if lt(o,v[iBL], v[iAL])
                 t[oL] = v[iBL]
@@ -764,7 +713,6 @@
                 iAL += 1
             end
             oL +=1
-
             if lt(o,v[iAR], v[iBR])
                 t[oR] = v[iBR]
                 iBR -= 1
@@ -774,8 +722,8 @@
             end
             oR -=1
         end
-        # cleanup
         # regular merge
+        # until either A or B runs out
         while iAL <= iAR && iBL <= iBR
             if  lt(o,v[iBL], v[iAL])
                 t[oL] = v[iBL]
@@ -1047,11 +995,7 @@
 
 # midpoint was added to Base.sort in version 1.4 and later moved to Base
 # -> redefine for compatibility with earlier versions
-<<<<<<< HEAD
 midpoint(lo::Integer, hi::Integer) = lo + ((hi - lo) >>> 0x01)
-=======
-_midpoint(lo::Integer, hi::Integer) = lo + ((hi - lo) >>> 0x01)
->>>>>>> ce9ad62b
 
 function pagedmergesort!(v::AbstractVector{T}, lo::Integer, hi::Integer, buf::AbstractVector{T}, blockLocation, o=Base.Order.Forward) where T
     len = hi + 1 -lo
@@ -1069,11 +1013,7 @@
     return v
 end
 
-<<<<<<< HEAD
 function sort!(v::AbstractVector, lo::Integer, hi::Integer, ::PagedMergeSortAlg, o::Ordering)
-=======
-function sort!(v::AbstractVector, lo::Integer, hi::Integer, a::PagedMergeSortAlg, o::Ordering)
->>>>>>> ce9ad62b
     lo >= hi && return v
     n = hi + 1 - lo
     blocksize = isqrt(n)
@@ -1114,19 +1054,11 @@
     put!(c, id)
     return v
 end
-<<<<<<< HEAD
 function sort!(v::AbstractVector, lo::Integer, hi::Integer, ::ThreadedPagedMergeSortAlg, o::Ordering)
     lo >= hi && return v
     n = hi + 1 - lo
     nThreads=Threads.nthreads()
     (n < PAGEDMERGESORT_THREADING_THRESHOLD || nThreads < 2) && return sort!(v, lo, hi, PagedMergeSortAlg(), o)
-=======
-function sort!(v::AbstractVector, lo::Integer, hi::Integer, a::ThreadedPagedMergeSortAlg, o::Ordering)
-    lo >= hi && return v
-    n = hi + 1 - lo
-    nThreads=Threads.nthreads()
-    (n < PAGEDMERGESORT_THREADING_THRESHOLD || nThreads < 2) && return sort!(v, lo, hi, PagedMergeSort, o)
->>>>>>> ce9ad62b
     threadingThreshold = max(n ÷ 4nThreads, PAGEDMERGESORT_THREADING_THRESHOLD)
     blocksize = isqrt(n)
     nBlocks = n ÷ blocksize
@@ -1141,10 +1073,6 @@
 end
 else
     # use single threaded function when VERSION < v"1.3"
-<<<<<<< HEAD
     sort!(v::AbstractVector, lo::Integer, hi::Integer, ::ThreadedPagedMergeSortAlg, o::Ordering) = sort!(v, lo, hi, PagedMergeSort, o)
-=======
-    sort!(v::AbstractVector, lo::Integer, hi::Integer, a::ThreadedPagedMergeSortAlg, o::Ordering) = sort!(v, lo, hi, PagedMergeSort, o)
->>>>>>> ce9ad62b
 end
 end # module