using SortingAlgorithms
using Test
using StatsBase
using Random

stable_algorithms = [TimSort, RadixSort, PagedMergeSort]
unstable_algorithms = [HeapSort, CombSort]

a = rand(1:10000, 1000)
am = [rand() < .9 ? i : missing for i in a]

<<<<<<< HEAD
for alg in [stable_algorithms; unstable_algorithms]
=======
for alg in [TimSort, HeapSort, RadixSort, CombSort, SortingAlgorithms.TimSortAlg()]
>>>>>>> ef22e536
    b = sort(a, alg=alg)
    @test issorted(b)
    ix = sortperm(a, alg=alg)
    b = a[ix]
    @test issorted(b)
    @test a[ix] == b

    # legacy 3-argument calling convention
    @test b == sort!(copy(a), alg, Base.Order.Forward)

    b = sort(a, alg=alg, rev=true)
    @test issorted(b, rev=true)
    ix = sortperm(a, alg=alg, rev=true)
    b = a[ix]
    @test issorted(b, rev=true)
    @test a[ix] == b

    b = sort(a, alg=alg, by=x->1/x)
    @test issorted(b, by=x->1/x)
    ix = sortperm(a, alg=alg, by=x->1/x)
    b = a[ix]
    @test issorted(b, by=x->1/x)
    @test a[ix] == b

    c = copy(a)
    permute!(c, ix)
    @test c == b

    invpermute!(c, ix)
    @test c == a

    if alg != RadixSort  # RadixSort does not work with Lt orderings or missing
        c = sort(a, alg=alg, lt=(>))
        @test b == c

        # Issue https://github.com/JuliaData/DataFrames.jl/issues/3340
        bm1 = sort(am, alg=alg)
        @test issorted(bm1)
        @test count(ismissing, bm1) == count(ismissing, am)

        bm2 = am[sortperm(am, alg=alg)]
        @test issorted(bm2)
        @test count(ismissing, bm2) == count(ismissing, am)

        bm3 = am[sortperm!(collect(eachindex(am)), am, alg=alg)]
        @test issorted(bm3)
        @test count(ismissing, bm3) == count(ismissing, am)

        if alg == TimSort # Stable
            @test all(bm1 .=== bm2 .=== bm3)
        end
    end

    c = sort(a, alg=alg, by=x->1/x)
    @test b == c
end

randnans(n) = reinterpret(Float64,[rand(UInt64)|0x7ff8000000000000 for i=1:n])

function randn_with_nans(n,p)
    v = randn(n)
    x = findall(rand(n).<p)
    v[x] = randnans(length(x))
    return v
end

Random.seed!(0xdeadbeef)

for n in [0:10..., 100, 101, 1000, 1001]
    r = 1:10
    v = rand(1:10,n)
    h = fit(Histogram, v, r)

    for ord in [Base.Order.Forward, Base.Order.Reverse]
        # insertion sort (stable) as reference
        pi = sortperm(v, alg=InsertionSort, order=ord)
        @test isperm(pi)
        si = v[pi]
        @test fit(Histogram, si, r) == h
        @test issorted(si, order=ord)
        @test all(issorted,[pi[si.==x] for x in r])
        c = copy(v)
        permute!(c, pi)
        @test c == si
        invpermute!(c, pi)
        @test c == v

        for alg in stable_algorithms
            p = sortperm(v, alg=alg, order=ord)
            @test p == pi
            s = copy(v)
            permute!(s, p)
            @test s == si
            invpermute!(s, p)
            @test s == v
        end

        for alg in unstable_algorithms
            p = sortperm(v, alg=alg, order=ord)
            @test isperm(p)
            @test v[p] == si
            s = copy(v)
            permute!(s, p)
            @test s == si
            invpermute!(s, p)
            @test s == v
        end
    end

    v = randn_with_nans(n,0.1)
    for ord in [Base.Order.Forward, Base.Order.Reverse],
        alg in [stable_algorithms; unstable_algorithms]
        # test float sorting with NaNs
        s = sort(v, alg=alg, order=ord)
        @test issorted(s, order=ord)

        # This tests that NaNs (which compare equivalent) are treated stably
        # even when the underlying algorithm is unstable. That it happens to
        # pass is not a part of the public API:
        @test reinterpret(UInt64, v[map(isnan, v)]) == reinterpret(UInt64, s[map(isnan, s)])

        # test float permutation with NaNs
        p = sortperm(v, alg=alg, order=ord)
        @test isperm(p)
        vp = v[p]
        @test isequal(vp,s)
        @test reinterpret(UInt64,vp) == reinterpret(UInt64,s)
    end
end

for T in (Float64, Int, UInt8)
    for alg in stable_algorithms
        for ord in [Base.Order.By(identity), Base.Order.By(_ -> 0), Base.Order.By(Base.Fix2(÷, 100))]
            for n in vcat(0:31, 40:11:100, 110:51:1000)
                v = rand(T, n)
                # use MergeSort to guarantee stable sorting in Julia 1.0
                @test sort(v, alg=alg, order=ord) == sort(v, alg=MergeSort, order=ord)
            end
        end
    end
end<|MERGE_RESOLUTION|>--- conflicted
+++ resolved
@@ -9,11 +9,7 @@
 a = rand(1:10000, 1000)
 am = [rand() < .9 ? i : missing for i in a]
 
-<<<<<<< HEAD
-for alg in [stable_algorithms; unstable_algorithms]
-=======
-for alg in [TimSort, HeapSort, RadixSort, CombSort, SortingAlgorithms.TimSortAlg()]
->>>>>>> ef22e536
+for alg in [stable_algorithms; unstable_algorithms; SortingAlgorithms.TimSortAlg()]
     b = sort(a, alg=alg)
     @test issorted(b)
     ix = sortperm(a, alg=alg)
