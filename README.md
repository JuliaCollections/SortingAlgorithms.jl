--- conflicted
+++ resolved
@@ -8,12 +8,8 @@
 
 - [HeapSort] – an unstable, general purpose, in-place, O(n log n) comparison sort that works by heapifying an array and repeatedly taking the maximal element from the heap.
 - [TimSort] – a stable, general purpose, hybrid, O(n log n) comparison sort that adapts to different common patterns of partially ordered input data.
-<<<<<<< HEAD
-- [CombSort] – an unstable, general purpose, in-place, O(n log n) comparison sort with O(n^2) pathological cases that can attain good efficiency through SIMD instructions and instruction level paralellism on modern hardware.
+- [CombSort] – an unstable, general purpose, in-place, O(n log n) comparison sort with O(n^2) pathological cases that can attain good efficiency through SIMD instructions and instruction level parallelism on modern hardware.
 - [PagedMergeSort] – a stable, general purpose, O(n log n) time and O(sqrt n) space comparison sort.
-=======
-- [CombSort] – an unstable, general purpose, in-place, O(n log n) comparison sort with O(n^2) pathological cases that can attain good efficiency through SIMD instructions and instruction level parallelism on modern hardware.
->>>>>>> ef22e536
 
 [HeapSort]: https://en.wikipedia.org/wiki/Heapsort
 [TimSort]:  https://en.wikipedia.org/wiki/Timsort
